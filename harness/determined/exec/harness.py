import argparse
import contextlib
import faulthandler
import logging
import os
import sys
from typing import Iterator, Optional

import determined as det
from determined import _generic, horovod, load
from determined.common.api import certs


def config_logging(debug: bool) -> None:
    log_level = logging.DEBUG if debug else logging.INFO
    logging.basicConfig(
        level=log_level, format="%(asctime)s:%(levelname)s [%(process)s]: %(message)s"
    )
    logging.getLogger().setLevel(log_level)
    logging.debug("Starting harness.")


@contextlib.contextmanager
def maybe_periodic_stacktraces(debug_enabled: bool) -> Iterator[None]:
    if debug_enabled:
        faulthandler.dump_traceback_later(30, repeat=True)
    try:
        yield
    finally:
        if debug_enabled:
            faulthandler.cancel_dump_traceback_later()


def main(chief_ip: Optional[str]) -> int:
    info = det.get_cluster_info()
    assert info is not None, "must be run on-cluster"
    assert info.task_type == "TRIAL", f'must be run with task_type="TRIAL", not "{info.task_type}"'

    # TODO: refactor data_layer, and profiling to to not use the cli_cert.
    certs.cli_cert = certs.default_load(info.master_url)

    # TODO: Don't include EnvContext object in the future high-level APIs for PyTorch or Keras.
    # It was natural to create this big-blob-of-config object, but it was a mistake to pass it into
    # the lowest layers of the harness code; it's too large of an object to be easily mockable,
    # which is part of why building local training mode has always been a challenge.
    #
    # A better pattern is to pass in exactly the information that is necessary at each layer.  We
    # will use that pattern for the future high-level APIs, but it's not worth refactoring e.g. the
    # TFKerasTrialController or EstimatorTrialController to add that functionality, so for now we
    # continue with the legacy strategy.

    env = det.EnvContext(
        master_url=info.master_url,
        master_cert_file=info.master_cert_file,
        master_cert_name=info.master_cert_name,
        experiment_config=info.trial._config,
        container_id=info.container_id,
        hparams=info.trial.hparams,
        latest_checkpoint=info.latest_checkpoint,
        latest_batch=info.trial._latest_batch,
        use_gpu=bool(info.gpu_uuids),
        container_gpus=info.gpu_uuids,
        slot_ids=info.slot_ids,
        debug=info.trial._debug,
        det_trial_unique_port_offset=info.trial._unique_port_offset,
        det_trial_id=str(info.trial.trial_id),
        det_experiment_id=str(info.trial.experiment_id),
        det_agent_id=info.agent_id,
        det_cluster_id=info.cluster_id,
        trial_seed=info.trial.trial_seed,
        trial_run_id=info.trial._trial_run_id,
        allocation_id=info.allocation_id,
        managed_training=True,
        test_mode=False,
        on_cluster=True,
    )

    config_logging(env.debug)

    with maybe_periodic_stacktraces(env.debug):
        # Step 1: Load user code.
        # We can't build a generic.Context until we have a RankInfo, and we can't build a RankInfo
        # without horovod, and we can't load the right horovod until we know which Trial class the
        # user implemented.
        trial_class, controller_class = load.get_trial_and_controller_class(env.experiment_config)

        use_horovod = det._DistributedBackend.HOROVOD.value
        use_torch_distributed = det._DistributedBackend.TORCH.value

        # Step 2: Initialize framework-specific details (horovod, random seeds, etc).
<<<<<<< HEAD
        controller_class.pre_execute_hook(env, use_horovod)
=======
        distributed_backend = det._DistributedBackend()
        controller_class.pre_execute_hook(env, distributed_backend)
>>>>>>> a2cede94

        # Step 3: Now that horovod is initialized, we can build a RankInfo object.
        # It is always expected that the training code can figure this out based on how the
        # launch layer launched the code.
<<<<<<< HEAD

        if use_horovod:
=======
        if distributed_backend.use_horovod():
>>>>>>> a2cede94
            distributed = _generic.DistributedContext(
                rank=horovod.hvd.rank(),
                size=horovod.hvd.size(),
                local_rank=horovod.hvd.local_rank(),
                local_size=horovod.hvd.local_size(),
                cross_rank=horovod.hvd.cross_rank(),
                cross_size=horovod.hvd.cross_size(),
                chief_ip=chief_ip,
                port_offset=info.task_type == "TRIAL" and info.trial._unique_port_offset or 0,
            )
        elif use_torch_distributed:
            distributed = _generic.DistributedContext(
                rank=int(os.environ["RANK"]),
                size=int(os.environ["WORLD_SIZE"]),
                local_rank=int(os.environ["LOCAL_RANK"]),
                local_size=int(os.environ["LOCAL_WORLD_SIZE"]),
                cross_rank=int(os.environ["GROUP_RANK"]),
                cross_size=int(os.environ["GROUP_WORLD_SIZE"]),
                chief_ip=chief_ip,
                port_offset=info.task_type == "TRIAL" and info.trial._unique_port_offset or 0,
            )
        else:
            distributed = _generic.DummyDistributed()

        # Step 4: Let generic.init() create the generic.Context.
        with _generic.init(distributed=distributed) as generic_context:
            trial_context = trial_class.trial_context_class(generic_context, env)

            # Step 5: Instantiate the user's Trial.
            trial_inst = trial_class(trial_context)

            # Step 6: Create a TrialController and execute training
            logging.info(f"Creating {controller_class.__name__} with {trial_class.__name__}.")
            controller = controller_class.from_trial(
                trial_inst=trial_inst,
                context=trial_context,
                env=env,
            )

            controller.run()

    return 0


if __name__ == "__main__":
    parser = argparse.ArgumentParser()
    parser.add_argument("--chief-ip")
    args = parser.parse_args()
    sys.exit(main(args.chief_ip))<|MERGE_RESOLUTION|>--- conflicted
+++ resolved
@@ -88,22 +88,13 @@
         use_torch_distributed = det._DistributedBackend.TORCH.value
 
         # Step 2: Initialize framework-specific details (horovod, random seeds, etc).
-<<<<<<< HEAD
-        controller_class.pre_execute_hook(env, use_horovod)
-=======
         distributed_backend = det._DistributedBackend()
         controller_class.pre_execute_hook(env, distributed_backend)
->>>>>>> a2cede94
 
         # Step 3: Now that horovod is initialized, we can build a RankInfo object.
         # It is always expected that the training code can figure this out based on how the
         # launch layer launched the code.
-<<<<<<< HEAD
-
-        if use_horovod:
-=======
         if distributed_backend.use_horovod():
->>>>>>> a2cede94
             distributed = _generic.DistributedContext(
                 rank=horovod.hvd.rank(),
                 size=horovod.hvd.size(),
