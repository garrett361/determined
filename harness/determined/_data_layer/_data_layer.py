import enum
import functools
import logging
import pathlib
from typing import Any, Callable, Optional, cast
from urllib import parse

import tensorflow as tf
import yogadl
from yogadl import storage, tensorflow

import determined as det
<<<<<<< HEAD
from determined._generic import DistributedContext
=======
from determined import _generic
>>>>>>> a2cede94
from determined.common import check


def init_container_storage_path(configured_storage_path: Optional[str]) -> pathlib.Path:
    if configured_storage_path:
        storage_path = pathlib.Path(configured_storage_path)
    else:
        storage_path = pathlib.Path.home().joinpath("data/determined/")

    storage_path.mkdir(exist_ok=True, parents=True)
    return storage_path


class StorageTypes(enum.Enum):
    SHARED_FS = "shared_fs"
    S3 = "s3"
    GCS = "gcs"


class _CacheableDecorator:
    def __init__(
        self,
        env: det.EnvContext,
        training: bool,
        per_slot_batch_size: int,
<<<<<<< HEAD
        distributed_context: DistributedContext,
=======
        distributed_context: _generic.DistributedContext,
>>>>>>> a2cede94
    ) -> None:
        self._env = env
        self._distributed_context = distributed_context
        self._training = training
        self._per_slot_batch_size = per_slot_batch_size

        self._offset = 0
        self._shard_rank = 0
        self._num_shards = 1
        self._shuffle_seed = self._env.trial_seed
        self._decorator_used = False

        self._dataset_length = None  # type: Optional[int]

        self._init_offset()
        self._init_shard()

    def _init_offset(self) -> None:
        if not self._training:
            return

        batch_size = self._per_slot_batch_size
        self._offset = self._env.latest_batch * batch_size

    def _init_shard(self) -> None:
        if self._distributed_context.size == 0:
            return

        self._shard_rank = self._distributed_context.rank
        self._num_shards = self._distributed_context.size

    def _configure_storage(self) -> None:
        session_config = None  # type: Optional[tf.compat.v1.ConfigProto]
        if self._distributed_context.size > 1:
            # For multi-GPU training, we map processes to individual GPUs. TF requires
            # that for each instantiation of `tf.Session`, the process is mapped
            # to the same GPU.
            session_config = tf.compat.v1.ConfigProto()
            session_config.gpu_options.visible_device_list = str(
                self._distributed_context.local_rank
            )

        parsed = parse.urlparse(self._env.master_url)
        scheme = "wss" if parsed.scheme == "https" else "ws"
        rw_coordinator_url = f"{scheme}://{parsed.netloc}/ws/data-layer/"
        data_layer_type = self._env.experiment_config.get_data_layer_type()

        if data_layer_type == StorageTypes.SHARED_FS.value:
            local_cache_dir_path = self._env.experiment_config["data_layer"].get(
                "container_storage_path"
            )
            local_cache_path = init_container_storage_path(
                configured_storage_path=local_cache_dir_path
            )

            storage_config = storage.LFSConfigurations(storage_dir_path=str(local_cache_path))
            self._storage = storage.LFSStorage(storage_config, tensorflow_config=session_config)

        elif data_layer_type == StorageTypes.S3.value:
            local_cache_dir_path = self._env.experiment_config["data_layer"].get(
                "local_cache_container_path"
            )
            local_cache_path = init_container_storage_path(
                configured_storage_path=local_cache_dir_path
            )

            storage_config = storage.S3Configurations(
                bucket=self._env.experiment_config["data_layer"]["bucket"],
                bucket_directory_path=self._env.experiment_config["data_layer"][
                    "bucket_directory_path"
                ],
                url=rw_coordinator_url,
                local_cache_dir=str(local_cache_path),
                access_key=self._env.experiment_config["data_layer"].get("access_key"),
                secret_key=self._env.experiment_config["data_layer"].get("secret_key"),
                endpoint_url=self._env.experiment_config["data_layer"].get("endpoint_url"),
                coordinator_cert_file=self._env.master_cert_file,
                coordinator_cert_name=self._env.master_cert_name,
            )
            self._storage = storage.S3Storage(storage_config, tensorflow_config=session_config)

        elif data_layer_type == StorageTypes.GCS.value:
            local_cache_dir_path = self._env.experiment_config["data_layer"].get(
                "local_cache_container_path"
            )
            local_cache_path = init_container_storage_path(
                configured_storage_path=local_cache_dir_path
            )
            storage_config = storage.GCSConfigurations(
                bucket=self._env.experiment_config["data_layer"]["bucket"],
                bucket_directory_path=self._env.experiment_config["data_layer"][
                    "bucket_directory_path"
                ],
                url=rw_coordinator_url,
                local_cache_dir=str(local_cache_path),
                coordinator_cert_file=self._env.master_cert_file,
                coordinator_cert_name=self._env.master_cert_name,
            )
            self._storage = storage.GCSStorage(storage_config, tensorflow_config=session_config)

        else:
            raise AssertionError(
                "Please select a supported data_layer type. Supported types include: "
                f"{[i.value for i in StorageTypes]}"
            )

    def is_decorator_used(self) -> bool:
        return self._decorator_used

    def get_dataset_length(self) -> int:
        check.is_not_none(self._dataset_length, "Dataset length not yet initialized.")
        return cast(int, self._dataset_length)

    def cache_dataset(
        self,
        dataset_id: str,
        dataset_version: str,
        shuffle: bool,
        skip_shuffle_at_epoch_end: bool,
    ) -> Callable:

        # Perform lazy initialization of storage so that if users are not
        # using data layer, we are not creating unused directories.
        self._configure_storage()

        if self._training:
            # We only check the training cacheable for re-use, because for EstimatorTrial
            # it's possible that the validation cacheable is called every time validation
            # is performed.
            check.check_false(
                self._decorator_used,
                "Pleas use both `@context.experimental.cache_train_dataset(dataset_name, "
                "dataset_version)` and `@context.experimental.cache_validation_dataset("
                "dataset_name, dataset_version)` exactly once.",
            )
        self._decorator_used = True
        dataset_version += "_train" if self._training else "_val"

        def _wrap(make_dataset_fn: Callable) -> Callable:
            @functools.wraps(make_dataset_fn)
            def _decorated_fn(*args: Any, **kwargs: Any) -> Any:
                @self._storage.cacheable(  # type: ignore
                    dataset_id=dataset_id,
                    dataset_version=dataset_version,
                )
                def make_dataset() -> yogadl.DataRef:
                    return make_dataset_fn(*args, **kwargs)

                logging.info(f"Preparing dataset: {dataset_id}:{dataset_version}.")
                logging.debug(
                    f"Calling make dataset for: {dataset_id}:{dataset_version} "
                    f"with following start_offset: {self._offset}, "
                    f"shuffle: {shuffle} shuffle_seed: {self._shuffle_seed} "
                    f"shard_rank: {self._shard_rank}, world size: {self._num_shards} "
                    f"training: {self._training}."
                )

                stream_from_cache = make_dataset().stream(
                    start_offset=self._offset,
                    shuffle=shuffle,
                    skip_shuffle_at_epoch_end=skip_shuffle_at_epoch_end,
                    shuffle_seed=self._shuffle_seed,
                    shard_rank=self._shard_rank,
                    num_shards=self._num_shards,
                    drop_shard_remainder=True if self._training else False,
                )
                self._dataset_length = len(stream_from_cache)
                logging.info(f"Dataset {dataset_id}:{dataset_version} preparation finished.")

                return tensorflow.make_tf_dataset(stream_from_cache)

            return _decorated_fn

        return _wrap<|MERGE_RESOLUTION|>--- conflicted
+++ resolved
@@ -10,11 +10,7 @@
 from yogadl import storage, tensorflow
 
 import determined as det
-<<<<<<< HEAD
-from determined._generic import DistributedContext
-=======
 from determined import _generic
->>>>>>> a2cede94
 from determined.common import check
 
 
@@ -40,11 +36,7 @@
         env: det.EnvContext,
         training: bool,
         per_slot_batch_size: int,
-<<<<<<< HEAD
-        distributed_context: DistributedContext,
-=======
         distributed_context: _generic.DistributedContext,
->>>>>>> a2cede94
     ) -> None:
         self._env = env
         self._distributed_context = distributed_context
