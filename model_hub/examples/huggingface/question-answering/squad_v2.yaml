--- conflicted
+++ resolved
@@ -38,11 +38,7 @@
   smaller_is_better: false
 environment:
   image: 
-<<<<<<< HEAD
-    gpu: determinedai/model-hub-transformers:0.20.2-dev0
-=======
     gpu: determinedai/model-hub-transformers:0.21.1-dev0
->>>>>>> 3f8bfee8
 resources:
   slots_per_trial: 1
 # We add a bind_mount here so that cached data, tokenized data, and models will be saved to the
