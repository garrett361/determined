--- conflicted
+++ resolved
@@ -76,11 +76,7 @@
     // to the page dismount and end up throwing after the user is logged out.
     const path = window.location.pathname;
     if (!path.includes(paths.login()) && !path.includes(paths.logout())) {
-<<<<<<< HEAD
-      router.navigate(`/det${paths.logout()}`);
-=======
       router.getRouter().navigate(`/det${paths.logout()}`);
->>>>>>> 3f8bfee8
     }
   }
 
