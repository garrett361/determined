import collections
import json
import logging
import os
import pathlib
import pickle
import random
import time
from typing import Any, Dict, Optional

import numpy as np

import determined as det
from determined import layers, workload
from determined.common import check


class NoOpTrialController(det.TrialController):
    """
    A trial class which does nothing (except for maybe sleep) during training
    and validation.  For testing purposes.
    """

    CHECKPOINT_FILENAME = "no_op_checkpoint"

    def __init__(self, *args: Any, **kwargs: Any) -> None:
        super().__init__(*args, **kwargs)

        check_startup_hook_ran = self.env.hparams.get("check_startup_hook_ran", False)
        if check_startup_hook_ran:
            check.true(os.path.isfile("startup-hook-ran"), "File should exists.")

        self.chaos = random.SystemRandom()
        self._batch_size = self.context.get_per_slot_batch_size()
        self.chaos_probability = self.env.hparams.get("chaos_probability", 0)
        self.chaos_probability_train = self.env.hparams.get("chaos_probability_train")
        self.chaos_probability_validate = self.env.hparams.get("chaos_probability_validate")
        self.chaos_probability_checkpoint = self.env.hparams.get("chaos_probability_checkpoint")
        self.fail_on_first_validation = self.env.hparams.get("fail_on_first_validation", "")
        self.fail_on_chechpoint_save = self.env.hparams.get("fail_on_chechpoint_save", "")
        self.validation_set_size = self.env.hparams.get("validation_set_size", 32 * 32)
        self.train_batch_secs = self.env.hparams.get("training_batch_seconds", 0)
        self.validation_secs = self.env.hparams.get(
            "validation_seconds",
            self.validation_set_size * self.train_batch_secs / self._batch_size,
        )
        self.num_training_metrics = self.env.hparams.get("num_training_metrics", 1)
        assert self.num_training_metrics > 0
        self.num_validation_metrics = self.env.hparams.get("num_validation_metrics", 1)
        assert self.num_validation_metrics > 0
        self.save_secs = self.env.hparams.get("save_checkpoint_seconds", 0)
        self.load_secs = self.env.hparams.get("load_checkpoint_secs", 0)
        self.metrics_progression = self.env.hparams.get("metrics_progression", "decreasing")
        assert self.metrics_progression in ("increasing", "decreasing", "constant")
        self.metrics_base = self.env.hparams.get("metrics_base", 0.9)
        assert 0 < self.metrics_base < 1
        self.metrics_sigma = self.env.hparams.get("metrics_sigma", 0.0)
        assert 0 <= self.metrics_sigma
        self.write_null = self.env.hparams.get("write_null", False)

        self.request_stop = self.env.hparams.get("request_stop", False)

        self.wlsq = None
        if self.workloads is None:
            self.workloads, self.wlsq = layers.make_compatibility_workloads(
                self.context._generic, self.env
            )

        self.latest_batch = self.env.latest_batch

        if self.env.latest_checkpoint is not None:
            with self.context._generic.checkpointing.restore_path(
                self.env.latest_checkpoint
            ) as load_path:
                self.load(pathlib.Path(load_path))
        else:
            self.trained_steps = collections.Counter()

    @staticmethod
    def from_trial(trial_inst: det.Trial, *args: Any, **kwargs: Any) -> det.TrialController:
        return NoOpTrialController(*args, **kwargs)

    @staticmethod
<<<<<<< HEAD
    def pre_execute_hook(env: det.EnvContext, use_horovod: bool) -> None:
=======
    def pre_execute_hook(env: det.EnvContext, distributed_backend: det._DistributedBackend) -> None:
>>>>>>> a2cede94
        np.random.seed(env.trial_seed)

    def run(self) -> None:
        for w, response_func in self.workloads:
            if w.kind == workload.Workload.Kind.RUN_STEP:
                response = self.train_for_step(w.step_id, w.num_batches)
            elif w.kind == workload.Workload.Kind.COMPUTE_VALIDATION_METRICS:
                response = self.compute_validation_metrics(w.step_id)
            elif w.kind == workload.Workload.Kind.CHECKPOINT_MODEL:
                metadata = {"latest_batch": self.latest_batch}
                if self.is_chief:
                    with self.context._generic.checkpointing.store_path(metadata) as (
                        storage_id,
                        path,
                    ):
                        self.save(pathlib.Path(path))
                    response = {"uuid": storage_id}
                else:
                    response = {}
            else:
                raise AssertionError("Unexpected workload: {}".format(w.kind))

            response_func(response)

    def steps_trained(self) -> int:
        return sum(self.trained_steps.values())

    def current_metric(self) -> float:
        noise = np.random.normal(loc=0.0, scale=self.metrics_sigma ** 2)
        if self.metrics_progression == "constant":
            return self.metrics_base + noise
        elif self.metrics_progression == "decreasing":
            return self.metrics_base ** self.steps_trained() + noise
        elif self.metrics_progression == "increasing":
            return 1 - (self.metrics_base ** self.steps_trained()) + noise
        else:
            raise ValueError("Invalid `metrics_progression` {}".format(self.metrics_progression))

    def train_for_step(self, step_id: int, num_batches: int) -> Dict[str, Any]:
        if self.request_stop:
            self.context.set_stop_requested(True)
        self.chaos_failure(self.chaos_probability_train)
        time.sleep(self.train_batch_secs * num_batches)
        if self.write_null:
            with open("/dev/stdout", "wb") as f:
                f.write(b"\x00")
        self.trained_steps[step_id] += 1
        metrics = {name: self.current_metric() for name in ["loss", *self.training_metrics()]}
        response = {
            "metrics": det.util.make_metrics(
                self._batch_size * num_batches, [metrics] * num_batches
            ),
            "stop_requested": self.context.get_stop_requested(),
        }
        self.latest_batch += num_batches
        return response

    def compute_validation_metrics(self, step_id: int) -> Dict[str, Any]:
        if self.fail_on_first_validation:
            raise Exception(self.fail_on_first_validation)
        self.chaos_failure(self.chaos_probability_validate)
        time.sleep(self.validation_secs)
        metrics = {
            name: self.current_metric() for name in ["validation_error", *self.validation_metrics()]
        }
        response = {
            "metrics": {"validation_metrics": metrics, "num_inputs": self.validation_set_size},
            "stop_requested": self.context.get_stop_requested(),
        }
        return response

    def training_metrics(self) -> Dict[str, Any]:
        return {"metric_{}".format(i): None for i in range(1, self.num_training_metrics)}

    def validation_metrics(self) -> Dict[str, Any]:
        return {
            "validation_metric_{}".format(i): None for i in range(1, self.num_validation_metrics)
        }

    def batch_size(self) -> int:
        return self._batch_size

    def save(self, path: pathlib.Path) -> None:
        if self.fail_on_chechpoint_save:
            raise Exception(self.fail_on_chechpoint_save)
        self.chaos_failure(self.chaos_probability_checkpoint)
        time.sleep(self.save_secs)
        if not path.exists():
            path.mkdir(parents=True, exist_ok=True)
        fpath = path.joinpath(self.CHECKPOINT_FILENAME)
        logging.info("Saving checkpoint {}, steps_trained {}".format(fpath, self.steps_trained()))
        with fpath.open("w") as f:
            json.dump(self.trained_steps, f, sort_keys=True, indent=4)
        path.chmod(0o777)
        fpath.chmod(0o777)

        wlsq_path = path.joinpath("workload_sequencer.pkl")
        if self.wlsq is not None:
            with wlsq_path.open("wb") as f:
                pickle.dump(self.wlsq.get_state(), f)

    def load(self, path: pathlib.Path) -> None:
        self.chaos_failure(self.chaos_probability_checkpoint)
        time.sleep(self.load_secs)
        fpath = path.joinpath(self.CHECKPOINT_FILENAME)
        with fpath.open("r") as f:
            jbody = {int(k): v for k, v in json.load(f).items()}
            for k, v in jbody.items():
                check.gt_eq(k, 0)
                check.is_type(v, int)
                check.gt_eq(v, 0)
            self.trained_steps = collections.Counter(jbody)
            logging.info(
                "Loaded checkpoint {}, steps_trained {}".format(fpath, self.steps_trained())
            )

        wlsq_path = path.joinpath("workload_sequencer.pkl")
        if self.wlsq is not None and wlsq_path.exists():
            with wlsq_path.open("rb") as f:
                self.wlsq.load_state(pickle.load(f))

    def chaos_failure(self, probability: Optional[float]) -> None:
        if probability is None:
            probability = self.chaos_probability
        if self.chaos.random() < probability:
            raise Exception("CHAOS! Executing random failure.")


class NoOpTrial(det.Trial):
    trial_controller_class = NoOpTrialController

    def __init__(self, context: det.TrialContext) -> None:
        self.context = context<|MERGE_RESOLUTION|>--- conflicted
+++ resolved
@@ -81,11 +81,7 @@
         return NoOpTrialController(*args, **kwargs)
 
     @staticmethod
-<<<<<<< HEAD
-    def pre_execute_hook(env: det.EnvContext, use_horovod: bool) -> None:
-=======
     def pre_execute_hook(env: det.EnvContext, distributed_backend: det._DistributedBackend) -> None:
->>>>>>> a2cede94
         np.random.seed(env.trial_seed)
 
     def run(self) -> None:
